package verifiers

import (
	"context"
	"fmt"

	serrors "github.com/slsa-framework/slsa-verifier/errors"
	"github.com/slsa-framework/slsa-verifier/options"
	"github.com/slsa-framework/slsa-verifier/register"
	_ "github.com/slsa-framework/slsa-verifier/verifiers/internal/gcb"
	"github.com/slsa-framework/slsa-verifier/verifiers/internal/gha"
)

func getVerifier(builderOpts *options.BuilderOpts) (register.SLSAVerifier, error) {
	// By default, use the GHA builders
	verifier := register.SLSAVerifiers[gha.VerifierName]

	// If user provids a builderID, find the right verifier based on its ID.
	if builderOpts.ExpectedID != nil &&
		*builderOpts.ExpectedID != "" {
		for _, v := range register.SLSAVerifiers {
			if v.IsAuthoritativeFor(*builderOpts.ExpectedID) {
				return v, nil
			}
		}
		// No builder found.
		return nil, fmt.Errorf("%w: %s", serrors.ErrorVerifierNotSupported, *builderOpts.ExpectedID)
	}

<<<<<<< HEAD
	return verifier, nil
}

func VerifyImage(ctx context.Context, artifactImage string,
	provenance []byte,
	provenanceOpts *options.ProvenanceOpts,
	builderOpts *options.BuilderOpts,
) ([]byte, string, error) {
	verifier, err := getVerifier(builderOpts)
	if err != nil {
		return nil, "", err
=======
	// By default, try the GHA builders.
	if artifactImage != "" {
		return verifier.VerifyImage(ctx, provenance, artifactImage, provenanceOpts, builderOpts)
>>>>>>> 3b5c68f5
	}

	return verifier.VerifyImage(ctx, artifactImage, provenanceOpts, builderOpts)
}

func VerifyArtifact(ctx context.Context,
	provenance []byte, artifactHash string,
	provenanceOpts *options.ProvenanceOpts,
	builderOpts *options.BuilderOpts,
) ([]byte, string, error) {
	verifier, err := getVerifier(builderOpts)
	if err != nil {
		return nil, "", err
	}

	return verifier.VerifyArtifact(ctx, provenance, artifactHash,
		provenanceOpts, builderOpts)
}<|MERGE_RESOLUTION|>--- conflicted
+++ resolved
@@ -27,7 +27,6 @@
 		return nil, fmt.Errorf("%w: %s", serrors.ErrorVerifierNotSupported, *builderOpts.ExpectedID)
 	}
 
-<<<<<<< HEAD
 	return verifier, nil
 }
 
@@ -39,14 +38,9 @@
 	verifier, err := getVerifier(builderOpts)
 	if err != nil {
 		return nil, "", err
-=======
-	// By default, try the GHA builders.
-	if artifactImage != "" {
-		return verifier.VerifyImage(ctx, provenance, artifactImage, provenanceOpts, builderOpts)
->>>>>>> 3b5c68f5
 	}
 
-	return verifier.VerifyImage(ctx, artifactImage, provenanceOpts, builderOpts)
+	return verifier.VerifyImage(ctx, provenance, artifactImage, provenanceOpts, builderOpts)
 }
 
 func VerifyArtifact(ctx context.Context,
