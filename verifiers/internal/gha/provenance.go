--- conflicted
+++ resolved
@@ -77,11 +77,7 @@
 }
 
 // Verify source URI in provenance statement.
-<<<<<<< HEAD
 func verifySourceURI(prov iface.Provenance, expectedSourceURI string) error {
-=======
-func verifySourceURI(prov iface.Provenance, expectedSourceURI string, allowNoMaterialRef bool) error {
->>>>>>> 1d65178d
 	source := utils.NormalizeGitURI(expectedSourceURI)
 
 	// We expect github.com URIs only.
@@ -101,11 +97,7 @@
 		return err
 	}
 	if triggerURI != source {
-<<<<<<< HEAD
 		return fmt.Errorf("%w: expected trigger %q to match source-uri %q", serrors.ErrorMismatchSource,
-=======
-		return fmt.Errorf("%w: expected source '%s' in configSource.uri, got %q", serrors.ErrorMismatchSource,
->>>>>>> 1d65178d
 			source, fullTriggerURI)
 	}
 	// We expect the trigger URI to always have a ref.
@@ -124,7 +116,6 @@
 		return err
 	}
 	if sourceURI != source {
-<<<<<<< HEAD
 		return fmt.Errorf("%w: expected source %q to match source-uri %q", serrors.ErrorMismatchSource,
 			fullSourceURI, source)
 	}
@@ -146,32 +137,16 @@
 		// which means the sourceRef is empty. Building from an arbitrary ref
 		// is currently not supported.
 		if buildType == common.BYOBBuildTypeV0 {
-=======
-		return fmt.Errorf("%w: expected source '%s' in material section, got %q", serrors.ErrorMismatchSource,
-			source, fullSourceURI)
-	}
-
-	if sourceRef == "" {
-		if allowNoMaterialRef {
-			// NOTE: this is an exception for npm packages built before GA,
-			// see https://github.com/slsa-framework/slsa-verifier/issues/492.
-			// We don't need to compare the ref since materialSourceURI does not contain it.
->>>>>>> 1d65178d
 			return nil
 		}
 		return fmt.Errorf("%w: missing ref: %q", serrors.ErrorMalformedURI, fullSourceURI)
 	}
 
-<<<<<<< HEAD
 	// Last, verify that both fields match. We expect that the trigger URI and
 	// the source URI match but the ref used to trigger the build and source ref
 	// could be different.
 	if fullTriggerURI != fullSourceURI {
 		return fmt.Errorf("%w: source and trigger URIs do not match: %q != %q",
-=======
-	if fullTriggerURI != fullSourceURI {
-		return fmt.Errorf("%w: material and config URIs do not match: %q != %q",
->>>>>>> 1d65178d
 			serrors.ErrorInvalidDssePayload,
 			fullTriggerURI, fullSourceURI)
 	}
